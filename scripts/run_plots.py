from __future__ import annotations

"""
Generate figures for Slides 10–13 without Jupyter.

Outputs under `plots/`:
 - slide10_iv_level_corr_heatmap.png
 - slide10_iv_return_corr_heatmap.png
 - slide10_rolling_corr_<TARGET>.png (optional)
 - baseline_regression_ivret_beta.png | baseline_regression_ivret_r2.png
 - baseline_regression_iv_returns.csv | baseline_regression_iv_levels.csv
 - baseline_pca_ivret_scree.png | baseline_pca_ivret_PC1_loadings.png | *_loadings.csv | *_evr.csv
 - slide12_importance_levels.png
 - slide13_importance_returns.png
 - evaluation-derived tables: *_xgb_importances.csv, *_permutation_importances.csv, *_shap_feature_avg.csv, *_shap_symbol_avg.csv
 - *_csv (optional with --save-csv for correlations)

Usage (example):
  python scripts/run_plots.py --tickers QBTS IONQ RGTI QUBT --start 2025-01-02 --end 2025-08-27 \
      --db data/iv_data_1h.db --rolling-target QBTS --eval-dir outputs/evaluations

Env override:
  IV_DB_PATH: path to SQLite DB (fallback if --db not given)
"""

import argparse
import os
import sys
from pathlib import Path
from typing import Sequence, Tuple
from datetime import datetime

import numpy as np
import pandas as pd
import matplotlib.pyplot as plt
import matplotlib.dates as mdates
from matplotlib.colors import Normalize
from matplotlib import ticker as mticker
from cycler import cycler
import seaborn as sns
import re
import xgboost as xgb

try:
    from dotenv import load_dotenv  # type: ignore
    load_dotenv()
except Exception:
    pass

# Ensure project root and src/ on path to import local modules
ROOT = Path(__file__).resolve().parents[1]
SRC = ROOT / "src"
if str(ROOT) not in sys.path:
    sys.path.insert(0, str(ROOT))
if str(SRC) not in sys.path:
    sys.path.insert(0, str(SRC))

# Prefer absolute imports via src/
from src.baseline_correlation import compute_baseline_correlations
from src.baseline_regression import compute_baseline_regression
from src.baseline_pca import compute_baseline_pca
from src.data_loader_coordinator import load_cores_with_auto_fetch
from src.surface_correlation import build_features_and_weights
from src.feature_engineering import (
    build_iv_panel,
    DEFAULT_DB_PATH,
    build_pooled_iv_return_dataset_time_safe,
)
from src.rolling_surface_eval import rolling_surface_evaluation

# ----------------------------
# Global style: clean blues
# ----------------------------
plt.rcParams.update({
    "figure.dpi": 200,           # higher preview DPI; export DPI is set at save time
    "savefig.dpi": 200,
    "figure.autolayout": True,
    "axes.spines.top": False,
    "axes.spines.right": False,
    "axes.grid": True,
    "grid.alpha": 0.25,
    "font.size": 11,
    "axes.titlesize": 14,
    "axes.labelsize": 11,
    "legend.fontsize": 10,
})
sns.set_theme(style="whitegrid", rc={"axes.facecolor": "white"})


def _ensure_plots_dir(path: Path) -> Path:
    path.mkdir(parents=True, exist_ok=True)
    return path


def _blue_seq_cmap():
    return plt.cm.Blues


def _blue_div_cmap():
    # We display |corr| in blue and annotate with signed values.
    return plt.cm.Blues


def _blue_line_cycler(n: int = 10):
    cmap = _blue_seq_cmap()
    colors = [cmap(i) for i in np.linspace(0.35, 0.95, n)]
    return cycler(color=colors)


_SAVE_OPTS: dict[str, object] = {"dpi": 240, "formats": ["png"], "transparent": False}


def _add_footer_stamp(title_extras: str = ""):
    """Add a subtle bottom-right stamp with timestamp and context."""
    ts = datetime.now().strftime("%Y-%m-%d %H:%M:%S")
    txt = f"Generated {ts}  {title_extras}".strip()
    plt.gcf().text(0.99, 0.01, txt, ha="right", va="bottom", fontsize=8, color="#516b91", alpha=0.85)


def _save(figpath: Path, title_extras: str = ""):
    _add_footer_stamp(title_extras)
    dpi = int(_SAVE_OPTS.get("dpi", 240))
    formats = list(_SAVE_OPTS.get("formats", ["png"]))
    transparent = bool(_SAVE_OPTS.get("transparent", False))
    for fmt in formats:
        out = figpath.with_suffix(f".{fmt}")
        plt.savefig(out, bbox_inches="tight", dpi=dpi, transparent=transparent)
        print(f"[SAVED] {out}")
    plt.close()


def _save_heatmap(
    df: pd.DataFrame,
    title: str,
    out_path: Path,
    start: str,
    end: str,
    note: str = "",
) -> None:
    if df is None or df.empty:
        print(f"[WARN] {title}: not enough data; skipping heatmap {out_path.name}")
        return

    # Emphasize magnitude with a blue map; annotate signed values to show direction.
    data = df.copy()
    mag = data.abs()

    plt.figure(figsize=(9.0, 7.2))
    ax = sns.heatmap(
        mag,
        annot=data.round(2),
        fmt="",
        cmap=_blue_div_cmap(),
        vmin=0,
        vmax=1,
        cbar_kws={"label": "Correlation |ρ|"},
        linewidths=0.6,
        linecolor="white",
        square=True,
    )
    ax.set_title(f"{title}\n{start} → {end}")
    ax.set_xlabel("")
    ax.set_ylabel("")
    plt.xticks(rotation=45, ha="right")
    plt.yticks(rotation=0)
    for _, spine in ax.spines.items():
        spine.set_visible(True)
        spine.set_linewidth(0.4)

    _save(out_path, note)


def _aggregate_importances_by_ticker(
    feature_gain: dict[str, float], tickers: Sequence[str]
) -> pd.DataFrame:
    if not feature_gain:
        return pd.DataFrame(columns=["ticker", "agg_gain", "gain_pct"])
    rows = [{"feature": k, "gain": float(v)} for k, v in feature_gain.items()]
    imp_df = pd.DataFrame(rows)

    def which_ticker(feat: str) -> str | None:
        for t in tickers:
            if t in feat:
                return t
        return None

    imp_df["ticker"] = imp_df["feature"].apply(which_ticker)
    agg = (
        imp_df.groupby("ticker", dropna=True)["gain"]
        .sum()
        .sort_values(ascending=False)
    )
    out = agg.reset_index().rename(columns={"gain": "agg_gain"})
    total = float(out["agg_gain"].sum()) if len(out) else 0.0
    out["gain_pct"] = (out["agg_gain"] / total * 100.0) if total > 0 else 0.0
    return out


def _train_and_importances(
    pooled: pd.DataFrame,
    target: str,
    tickers: Sequence[str],
    test_frac: float = 0.2,
) -> Tuple[xgb.XGBRegressor, float, pd.DataFrame]:
    if pooled is None or pooled.empty:
        raise ValueError("Empty pooled dataset")
    if target not in pooled.columns:
        raise KeyError(f"Missing target column: {target}")

    y = pd.to_numeric(pooled[target], errors="coerce")
    X = pooled.drop(columns=[target]).copy()

    # Minimal leakage control
    leak_cols: list[str] = []
    if target == "iv_clip":
        leak_cols += [c for c in ["iv_ret_fwd", "iv_ret_fwd_abs", "core_iv_ret_fwd_abs"] if c in X.columns]
    elif target == "iv_ret_fwd":
        leak_cols += [c for c in ["iv_ret_fwd_abs", "core_iv_ret_fwd_abs"] if c in X.columns]
    if leak_cols:
        X.drop(columns=leak_cols, inplace=True, errors="ignore")

    X = X.select_dtypes(include=["number", "bool"]).astype(float)

    n = len(X)
    if n < 100:
        raise ValueError(f"Too few rows to train: {n}")

    split = int(n * (1 - test_frac))
    X_tr, X_te = X.iloc[:split], X.iloc[split:]
    y_tr, y_te = y.iloc[:split], y.iloc[split:]

    model = xgb.XGBRegressor(
        objective="reg:squarederror",
        n_estimators=350,
        learning_rate=0.05,
        max_depth=6,
        subsample=0.9,
        colsample_bytree=0.9,
        random_state=42,
        n_jobs=-1,
    )
    model.fit(X_tr, y_tr)
    y_pred = model.predict(X_te)
    rmse = float(np.sqrt(((y_te - y_pred) ** 2).mean()))  # simple holdout RMSE

    booster = model.get_booster()
    gain = booster.get_score(importance_type="gain")  # dict
    agg_df = _aggregate_importances_by_ticker(gain, tickers)
    return model, rmse, agg_df


def _plot_importance_bars(
    agg_df: pd.DataFrame,
    title: str,
    out_path: Path,
    start: str,
    end: str,
    note: str = "",
) -> None:
    if agg_df is None or agg_df.empty:
        print(f"[WARN] No importances to plot for {title}")
        return

    agg_df = agg_df.sort_values("agg_gain", ascending=False).reset_index(drop=True)

    fig, ax = plt.subplots(figsize=(9.0, 5.4))
    cmap = _blue_seq_cmap()
    norm = Normalize(vmin=0.0, vmax=float(agg_df["agg_gain"].max()) if len(agg_df) else 1.0)
    colors = [cmap(0.35 + 0.6 * norm(v)) for v in agg_df["agg_gain"].to_numpy()]
    bars = ax.bar(
        agg_df["ticker"],
        agg_df["agg_gain"],
        color=colors,
        edgecolor="white",
        linewidth=0.6,
    )

    ax.set_title(f"{title}\n{start} → {end}")
    ax.set_ylabel("Aggregate gain")
    ax.set_xlabel("")
    ax.yaxis.set_major_locator(mticker.MaxNLocator(5))

    # Annotate each bar with raw gain and % share
    for rect, raw, pct in zip(bars, agg_df["agg_gain"], agg_df["gain_pct"]):
        ax.annotate(
            f"{raw:.2f}  ({pct:.1f}%)",
            xy=(rect.get_x() + rect.get_width() / 2, rect.get_height()),
            xytext=(0, 4),
            textcoords="offset points",
            ha="center",
            va="bottom",
            fontsize=9,
        )

    # Secondary axis: cumulative % of gain (Pareto cue)
    cum_pct = agg_df["gain_pct"].cumsum()
    ax2 = ax.twinx()
    ax2.plot(
        np.arange(len(cum_pct)),
        cum_pct,
        marker="o",
        linewidth=1.2,
        alpha=0.8,
        color=plt.cm.Blues(0.6),
    )
    ax2.set_ylabel("Cumulative % of gain", rotation=270, labelpad=12)
    ax2.set_ylim(0, 105)
    ax2.yaxis.set_major_locator(mticker.MultipleLocator(25))
    ax2.grid(False)

    _save(out_path, note)


def _resolve_db_path(arg_db: str | None) -> Path:
    # Priority: CLI arg > IV_DB_PATH env (trimmed) > DEFAULT_DB_PATH
    if arg_db:
        return Path(arg_db)
    env_db = os.getenv("IV_DB_PATH")
    if env_db:
        p = Path(env_db.strip().strip('"').strip("'"))
        if str(p).strip():
            return p
    return Path(DEFAULT_DB_PATH)


def _load_xgb_gain_importance(model_path: Path) -> pd.DataFrame:
    """Load an XGBoost JSON model and return gain-based importances."""
    model = xgb.XGBRegressor()
    model.load_model(str(model_path))
    bst = model.get_booster()
    gain = bst.get_score(importance_type="gain") or {}
    df = pd.DataFrame(
        [(k, float(v)) for k, v in gain.items()], columns=["feature", "gain"]
    ).sort_values("gain", ascending=False)
    return df


def _plot_surface_importance_heatmap(imp_df: pd.DataFrame, out_path: Path, title: str):
    """Aggregate feature gains back to KxT grid and plot a heatmap.

    Expects features named like K{i}_T{j}. Unknown patterns are ignored.
    """
    if imp_df is None or imp_df.empty:
        print(f"[WARN] No importance data to plot for {title}")
        return
    # Parse indices
    rows = []
    for _, r in imp_df.iterrows():
        f = str(r["feature"]) if "feature" in r else str(r.get(0, ""))
        m = re.match(r"^K(\d+)_T(\d+)$", f)
        if not m:
            continue
        i = int(m.group(1))
        j = int(m.group(2))
        rows.append((i, j, float(r["gain"])) )
    if not rows:
        print(f"[WARN] No K/T features parsed for {title}")
        return
    df = pd.DataFrame(rows, columns=["K", "T", "gain"]).groupby(["T", "K"]).sum().reset_index()
    k_max = int(df["K"].max())
    t_max = int(df["T"].max())
    grid = df.pivot(index="T", columns="K", values="gain").reindex(
        index=range(t_max + 1), columns=range(k_max + 1)
    ).fillna(0.0)

    plt.figure(figsize=(9.0, 6.6))
    ax = sns.heatmap(
        grid,
        cmap=_blue_seq_cmap(),
        cbar_kws={"label": "Gain"},
        linewidths=0.4,
        linecolor="white",
        square=False,
    )
    ax.set_title(title)
    ax.set_xlabel("Moneyness bin K")
    ax.set_ylabel("Maturity bin T")
    _save(out_path)


def _save_regression_tables_and_plots(
    tickers: Sequence[str],
    start: str,
    end: str,
    db_path: Path,
    tolerance: str,
    plots_dir: Path,
) -> None:
    """Run baseline regression and save CSV + simple bar charts."""
    try:
        res = compute_baseline_regression(
            tickers=tickers,
            start=start,
            end=end,
            db_path=db_path,
            tolerance=tolerance,
        )
        ivr = pd.DataFrame.from_dict(res.get("iv_returns", {}), orient="index")
        ivr.index.name = "ticker"
        if not ivr.empty:
            ivr.reset_index(inplace=True)
            ivr.to_csv(plots_dir / "baseline_regression_iv_returns.csv", index=False)

            # Betas
            plt.figure(figsize=(7.2, 4.2))
            ax = plt.gca()
            ax.bar(ivr["ticker"], ivr["beta"], color=plt.cm.Blues(0.6))
            ax.set_title(f"Baseline Regression Betas (IVRET vs market)\n{start} – {end}")
            ax.set_ylabel("Beta")
            ax.set_xlabel("")
            plt.xticks(rotation=0)
            _save(plots_dir / "baseline_regression_ivret_beta.png")

            # R^2
            plt.figure(figsize=(7.2, 4.2))
            ax = plt.gca()
            ax.bar(ivr["ticker"], ivr["r2"], color=plt.cm.Blues(0.45))
            ax.set_title(f"Baseline Regression R² (IVRET vs market)\n{start} – {end}")
            ax.set_ylabel("R²")
            ax.set_xlabel("")
            ax.set_ylim(0, 1)
            plt.xticks(rotation=0)
            _save(plots_dir / "baseline_regression_ivret_r2.png")

        lvl = pd.DataFrame.from_dict(res.get("iv_levels", {}), orient="index")
        if not lvl.empty:
            lvl.index.name = "ticker"
            lvl.reset_index(inplace=True)
            lvl.to_csv(plots_dir / "baseline_regression_iv_levels.csv", index=False)

    except Exception as e:
        print(f"[WARN] Baseline regression failed: {e}")


def _save_pca_tables_and_plots(
    tickers: Sequence[str],
    start: str,
    end: str,
    db_path: Path,
    tolerance: str,
    plots_dir: Path,
    n_components: int = 3,
) -> None:
    """Run baseline PCA and save EVR + loadings (tables + plots)."""
    try:
        res = compute_baseline_pca(
            tickers=tickers,
            start=start,
            end=end,
            db_path=db_path,
            tolerance=tolerance,
            n_components=n_components,
            include_levels=False,
            surface_mode=getattr(args, "surface_mode", "atm"),
            surface_agg=getattr(args, "surface_agg", "median"),
        )
        ivr = res.get("iv_returns", {})
        evr = ivr.get("explained_variance_ratio", [])
        comps = ivr.get("components", {})

        if evr:
            pd.DataFrame({
                "component": [f"PC{i+1}" for i in range(len(evr))],
                "explained_var_ratio": evr,
            }).to_csv(plots_dir / "baseline_pca_ivret_evr.csv", index=False)

            # Scree plot
            plt.figure(figsize=(6.8, 4.0))
            ax = plt.gca()
            xs = np.arange(1, len(evr) + 1)
            ax.plot(xs, evr, marker="o", color=plt.cm.Blues(0.65))
            ax.set_title(f"PCA Scree (IV Returns)\n{start} – {end}")
            ax.set_xlabel("Component")
            ax.set_ylabel("Explained variance ratio")
            ax.set_xticks(xs)
            ax.set_ylim(0, max(0.01, max(evr) * 1.15))
            _save(plots_dir / "baseline_pca_ivret_scree.png")

        if comps:
            for name, loadings in comps.items():
                df = pd.DataFrame(list(loadings.items()), columns=["ticker", "loading"]).sort_values(
                    "loading", ascending=False
                )
                df.to_csv(plots_dir / f"baseline_pca_ivret_{name}_loadings.csv", index=False)
            if any(pc in comps for pc in ("PC1", "PC2", "PC3")):
                out = plot_pca_loadings_panel(
                    comps=comps,
                    start=start,
                    end=end,
                    plots_dir=plots_dir,
                    pcs=("PC1", "PC2", "PC3"),  # will auto-skip missing
                    sort_by="PC1",
                    top_n=None,                 # or e.g. 20
                    annotate=False,
                    fname="baseline_pca_ivret_pc123_loadings.png",
                )
                print("Saved:", out)

    except Exception as e:
        print(f"[WARN] Baseline PCA failed: {e}")


def _export_eval_tables(eval_paths: list[Path], out_dir: Path) -> None:
    import json
    for p in eval_paths:
        try:
            with open(p, "r", encoding="utf-8") as f:
                js = json.load(f)
            stem = p.stem
            if js.get("xgb_importances"):
                pd.DataFrame(js["xgb_importances"]).to_csv(out_dir / f"{stem}_xgb_importances.csv", index=False)
            if js.get("permutation_importances"):
                pd.DataFrame(js["permutation_importances"]).to_csv(
                    out_dir / f"{stem}_permutation_importances.csv", index=False
                )
            if js.get("feature_shap_avg"):
                pd.DataFrame(js["feature_shap_avg"]).to_csv(out_dir / f"{stem}_shap_feature_avg.csv", index=False)
            if js.get("sym_shap_avg"):
                pd.DataFrame(js["sym_shap_avg"]).to_csv(out_dir / f"{stem}_shap_symbol_avg.csv", index=False)
            print(f"[SAVED] tables for {p}")
        except Exception as e:
            print(f"[WARN] Failed to export tables for {p}: {e}")

import math
from pathlib import Path
from typing import Dict, Mapping, Iterable, List, Tuple
import numpy as np
import pandas as pd
import matplotlib.pyplot as plt

def plot_pca_loadings_panel(
    comps: Mapping[str, Mapping[str, float]],
    start: str,
    end: str,
    plots_dir: Path,
    pcs: Iterable[str] = ("PC1", "PC2", "PC3"),
    sort_by: str = "PC1",               # which PC to use for ticker sort (falls back to abs if missing)
    top_n: int | None = None,           # limit number of tickers (e.g., 20) or None for all
    annotate: bool = False,             # add numeric labels to bars
    fname: str = "pca_ivret_pc123_loadings.png",
) -> Path:
    """
    Create a panel of horizontal bar charts for PCA loadings (PC1–PC3).
    - comps: dict like {"PC1": {"IONQ": 0.4, ...}, "PC2": {...}, ...}
    """
    # Gather available PCs in order
    pcs = [pc for pc in pcs if pc in comps and isinstance(comps[pc], Mapping) and len(comps[pc]) > 0]
    if not pcs:
        raise ValueError("No requested principal components found in `comps`.")

    # Build tidy dataframe of loadings
    recs: List[Tuple[str, str, float]] = []
    all_tickers: set[str] = set()
    for pc in pcs:
        for t, v in comps[pc].items():
            recs.append((pc, t, float(v)))
            all_tickers.add(t)
    df = pd.DataFrame(recs, columns=["pc", "ticker", "loading"])

    # Choose sort reference
    sort_ref = sort_by if sort_by in pcs else pcs[0]
    # Compute sort order using absolute loading on the reference PC (fallback to 0 for missing)
    ref = (df[df["pc"] == sort_ref]
           .set_index("ticker")["loading"]
           .reindex(sorted(all_tickers)))
    ref_abs = ref.abs().fillna(0.0).sort_values(ascending=False)
    tickers_sorted = list(ref_abs.index)
    if top_n is not None:
        tickers_sorted = tickers_sorted[:int(top_n)]

    # Filter df to tickers in view and pivot-wide for consistent axis limits
    df = df[df["ticker"].isin(tickers_sorted)]
    # Find symmetric x-limits across all shown PCs for a clean visual scale
    lim = float(np.nanmax(np.abs(df["loading"].values))) if not df.empty else 1.0
    lim = max(lim, 1e-6)

    # Figure layout
    n = len(pcs)
    fig_h = max(2.8, 0.35 * len(tickers_sorted))  # scale height with number of tickers
    fig_w = 9.5
    fig, axes = plt.subplots(
        nrows=1, ncols=n, figsize=(fig_w, fig_h), sharey=True, constrained_layout=True
    )
    if n == 1:
        axes = [axes]

    # Colormap for sign (no external libs)
    # positive -> one color, negative -> another
    pos_color = plt.cm.Blues(0.65)
    neg_color = plt.cm.Oranges(0.65)

    # Draw each PC subplot
    for ax, pc in zip(axes, pcs):
        sub = (df[df["pc"] == pc]
               .set_index("ticker")
               .reindex(tickers_sorted))
        y = np.arange(len(tickers_sorted))

        # Split +/-
        vals = sub["loading"].fillna(0.0).to_numpy()
        colors = [pos_color if v >= 0 else neg_color for v in vals]

        ax.barh(y, vals, height=0.6, color=colors, edgecolor="none")
        ax.axvline(0, color="0.3", lw=1, alpha=0.8)                  # zero line
        ax.grid(axis="x", color="0.9", lw=0.8)                       # light x-grid
        ax.set_xlim(-lim * 1.05, lim * 1.05)
        ax.set_title(pc, fontsize=12, pad=8)
        ax.set_xlabel("Loading")

        if ax is axes[0]:
            ax.set_yticks(y, tickers_sorted, fontsize=10)
        else:
            ax.set_yticks([])

        # Optional numeric annotations
        if annotate:
            for yi, v in zip(y, vals):
                ax.text(
                    v + (0.01 * np.sign(v) if v != 0 else 0.01),
                    yi,
                    f"{v:.2f}",
                    va="center",
                    ha="left" if v >= 0 else "right",
                    fontsize=9,
                    color="0.25",
                )

    # Super title
    fig.suptitle(f"PCA Loadings (IV Returns): {start} – {end}", fontsize=13, y=1.02)
    # Subtle caption
    fig.text(0.01, 0.005, "Bars colored by sign (blue = +, orange = −). Tick ordering by |{}|.".format(sort_ref),
             fontsize=9, color="0.35")

    plots_dir.mkdir(parents=True, exist_ok=True)
    outpath = plots_dir / fname
    fig.savefig(outpath, dpi=200, bbox_inches="tight")
    plt.close(fig)
    return outpath

def run(args: argparse.Namespace) -> None:
    plots_dir = _ensure_plots_dir(Path(args.plots_dir))

    # Configure export quality/options
    try:
        fmts = [f.strip() for f in str(getattr(args, "export_formats", "png")).split(",") if f.strip()]
    except Exception:
        fmts = ["png"]
    _SAVE_OPTS["dpi"] = int(getattr(args, "export_dpi", 300))
    _SAVE_OPTS["formats"] = fmts
    _SAVE_OPTS["transparent"] = bool(getattr(args, "transparent", False))
    plt.rcParams["savefig.dpi"] = int(_SAVE_OPTS["dpi"])  # ensure consistent DPI

    # Resolve DB path robustly
    db_path = _resolve_db_path(args.db)

    # Determine timeframe and adjust defaults
    timeframe = (args.timeframe or ("1m" if str(db_path).endswith("1m.db") else "1h")).lower()
    forward_steps = args.forward_steps
    tolerance = args.tolerance
    rolling_window = args.rolling_window
    if timeframe == "1m":
        if forward_steps == 15:
            forward_steps = 60
        if tolerance == "2s":
            tolerance = "30s"
        if rolling_window is None:
            rolling_window = 23400  # ~60 trading days at 1m
    else:
        if rolling_window is None:
            rolling_window = 390  # ~60 trading days at 1h

    # If timeframe indicates 1m but DB looks hourly, switch to 1m DB
    if timeframe == "1m" and str(db_path).endswith("iv_data_1h.db"):
        db_path = Path("data/iv_data_1m.db")

    print(f"Tickers: {args.tickers}")
    print(f"Date range: {args.start} to {args.end}")
    print(f"Database: {db_path} | timeframe={timeframe} | tol={tolerance} | fwd={forward_steps}")

    # ---------- Slide 10 heatmaps ----------
    try:
        corrs = compute_baseline_correlations(
            tickers=args.tickers,
            start=args.start,
            end=args.end,
            db_path=db_path,
            tolerance=tolerance,
            surface_mode=getattr(args, "surface_mode", "atm"),
            surface_agg=getattr(args, "surface_agg", "median"),
        )
        clip_corr = corrs.get("clip", pd.DataFrame())
        ivret_corr = corrs.get("iv_returns", pd.DataFrame())
        surface_corr = corrs.get("surface", pd.DataFrame())
        surface_ret_corr = corrs.get("surface_returns", pd.DataFrame())

        _save_heatmap(
            clip_corr,
            "Historical IV Level Correlations",
            plots_dir / "slide10_iv_level_corr_heatmap.png",
            args.start,
            args.end,
            note=f"timeframe={timeframe}",
        )
        _save_heatmap(
            ivret_corr,
            "Historical IV Return Correlations",
            plots_dir / "slide10_iv_return_corr_heatmap.png",
            args.start,
            args.end,
            note=f"timeframe={timeframe}",
        )
        _save_heatmap(
            surface_corr,
            "Historical IV Surface Correlations",
            plots_dir / "slide10_iv_surface_corr_heatmap.png",
            args.start,
            args.end,
            note=f"timeframe={timeframe}",
        )
        _save_heatmap(
            surface_ret_corr,
            "Historical IV Surface Return Correlations",
            plots_dir / "slide10_iv_surface_return_corr_heatmap.png",
            args.start,
            args.end,
            note=f"timeframe={timeframe}",
        )

        if args.save_csv:
            if not clip_corr.empty:
                clip_corr.to_csv(plots_dir / "slide10_iv_level_corr.csv")
            if not ivret_corr.empty:
                ivret_corr.to_csv(plots_dir / "slide10_iv_return_corr.csv")
            if not surface_corr.empty:
                surface_corr.to_csv(plots_dir / "slide10_iv_surface_corr.csv")
            if not surface_ret_corr.empty:
                surface_ret_corr.to_csv(plots_dir / "slide10_iv_surface_return_corr.csv")
        # Optional: surface-based weights for a target
        if getattr(args, "surface_weights_target", None):
            try:
                feats, weights = build_features_and_weights(
                    tickers=args.tickers,
                    start=args.start,
                    end=args.end,
                    db_path=db_path,
                    k_bins=int(getattr(args, "surface_k_bins", 10)),
                    t_bins=int(getattr(args, "surface_t_bins", 10)),
                    agg=str(getattr(args, "surface_agg", "median")),
                    target=args.surface_weights_target,
                    clip_negative=True,
                    power=1.0,
                )
                if not weights.empty:
                    w = weights.iloc[0].dropna()
                    weights.to_csv(plots_dir / f"baseline_surface_weights_{args.surface_weights_target}.csv")
                    plt.figure(figsize=(8.6, 4.6))
                    ax = plt.gca()
                    ax.bar(w.index, w.values, color=plt.cm.Blues(0.6))
                    ax.set_title(
                        f"Surface Corr-Derived Weights for {args.surface_weights_target}\n{args.start} to {args.end}"
                    )
                    ax.set_ylabel("Weight")
                    ax.set_ylim(0, max(0.01, float(w.max()) * 1.15))
                    plt.xticks(rotation=0)
                    _save(plots_dir / f"baseline_surface_weights_{args.surface_weights_target}.png")
            except Exception as e2:
                print(f"[WARN] Surface weight computation failed: {e2}")
    except Exception as e:
        print(f"[WARN] Slide 10 heatmaps failed: {e}")

    # Baseline regression and PCA outputs
    if not getattr(args, "skip_regression", False):
        _save_regression_tables_and_plots(
            args.tickers, args.start, args.end, db_path, tolerance, plots_dir
        )
    if not getattr(args, "skip_pca", False):
        _save_pca_tables_and_plots(
            args.tickers, args.start, args.end, db_path, tolerance, plots_dir, n_components=3
        )

    # ---------- Slide 10 rolling correlations (optional) ----------
    if args.rolling_target:
        try:
            cores = load_cores_with_auto_fetch(
                list(args.tickers), args.start, args.end, db_path,
                atm_only=(args.surface_mode != "full")
            )
            panel = build_iv_panel(cores, tolerance=tolerance, agg=getattr(args, "surface_agg", "median")) if cores else None
            if panel is None or panel.empty:
                print("[WARN] Panel empty — skipping rolling correlations")
            else:
                win = rolling_window
                tgt = args.rolling_target
                tgt_col = f"IVRET_{tgt}"
                if tgt_col not in panel.columns:
                    print(f"[WARN] Missing target return column: {tgt_col}")
                else:
                    plt.figure(figsize=(10.5, 6.0))
                    ax = plt.gca()
                    ax.set_prop_cycle(_blue_line_cycler(n=len(args.tickers)))
                    for peer in args.tickers:
                        if peer == tgt:
                            continue
                        peer_col = f"IVRET_{peer}"
                        if peer_col not in panel.columns:
                            continue
                        s = (
                            panel[tgt_col]
                            .rolling(win, min_periods=max(5, win // 4))
                            .corr(panel[peer_col])
                            .dropna()
                        )
                        if len(s) > 0:
                            s.rename(peer, inplace=True)
                            ax.plot(s.index, s.values, label=peer, linewidth=1.4, alpha=0.95)

                    ax.axhline(0, color="#3b4d66", lw=0.8, linestyle="--", alpha=0.9)
                    ax.set_ylim(-1.05, 1.05)
                    ax.set_title(f"Rolling {win} bars — Historical IV Return Corr vs {tgt}\n{args.start} → {args.end}")
                    ax.set_ylabel("Correlation")
                    ax.set_xlabel("")
                    ax.legend(title="Peer", ncols=3, frameon=False, loc="upper left")

                    # time-aware x-axis
                    ax.xaxis.set_major_locator(mdates.AutoDateLocator(minticks=5, maxticks=8))
                    ax.xaxis.set_major_formatter(mdates.ConciseDateFormatter(ax.xaxis.get_major_locator()))
                    plt.setp(ax.get_xticklabels(), rotation=0, ha="center")

                    out = plots_dir / f"slide10_rolling_corr_{tgt}.png"
                    _save(out, f"timeframe={timeframe}, tol={tolerance}")

                # Also plot rolling correlations for IV levels (not returns)
                lvl_tgt_col = f"IV_{tgt}"
                if lvl_tgt_col not in panel.columns:
                    print(f"[WARN] Missing target level column: {lvl_tgt_col}")
                else:
                    plt.figure(figsize=(10.5, 6.0))
                    ax = plt.gca()
                    ax.set_prop_cycle(_blue_line_cycler(n=len(args.tickers)))
                    for peer in args.tickers:
                        if peer == tgt:
                            continue
                        peer_col = f"IV_{peer}"
                        if peer_col not in panel.columns:
                            continue
                        s = (
                            panel[lvl_tgt_col]
                            .rolling(win, min_periods=max(5, win // 4))
                            .corr(panel[peer_col])
                            .dropna()
                        )
                        if len(s) > 0:
                            s.rename(peer, inplace=True)
                            ax.plot(s.index, s.values, label=peer, linewidth=1.4, alpha=0.95)

                    ax.axhline(0, color="#3b4d66", lw=0.8, linestyle="--", alpha=0.9)
                    ax.set_ylim(-1.05, 1.05)
                    ax.set_title(f"Rolling {win} bars — Historical IV Level Corr vs {tgt}\n{args.start} → {args.end}")
                    ax.set_ylabel("Correlation")
                    ax.set_xlabel("")
                    ax.legend(title="Peer", ncols=3, frameon=False, loc="upper left")

                    # time-aware x-axis
                    ax.xaxis.set_major_locator(mdates.AutoDateLocator(minticks=5, maxticks=8))
                    ax.xaxis.set_major_formatter(mdates.ConciseDateFormatter(ax.xaxis.get_major_locator()))
                    plt.setp(ax.get_xticklabels(), rotation=0, ha="center")

                    out_levels = plots_dir / f"slide10_rolling_corr_levels_{tgt}.png"
                    _save(out_levels, f"timeframe={timeframe}, tol={tolerance}")
        except Exception as e:
            print(f"[WARN] Rolling correlations failed: {e}")

    # ---------- Rolling surface weights (optional) ----------
    if getattr(args, "surface_weights_target", None):
        try:
            tgt = args.surface_weights_target
            win = rolling_window
            eval_df = rolling_surface_evaluation(
                tickers=args.tickers,
                target=tgt,
                start=args.start,
                end=args.end,
                db_path=db_path,
                window=win,
                surface_mode=getattr(args, "surface_mode", "atm" if timeframe == "1h" else "full"),
                tolerance=tolerance,
                ridge_lambda=1e-3,
                include_weights=True,
            )
            if eval_df is None or eval_df.empty:
                print("[WARN] Rolling surface evaluation returned no rows")
            else:
                method = getattr(args, "surface_weights_method", "corr")
                prefix = {
                    "corr": "w_corr_",
                    "pca": "w_pca_",
                    "pcareg": "w_pcareg_",
                }.get(method, "w_corr_")
                weight_cols = [c for c in eval_df.columns if c.startswith(prefix)]
                if not weight_cols:
                    print(f"[WARN] No weight columns for method '{method}'")
                else:
                    # Choose top-k peers by average weight
                    k = int(getattr(args, "surface_weights_topk", 5))
                    means = eval_df[weight_cols].mean().sort_values(ascending=False)
                    top_cols = list(means.index[:k])

                    plt.figure(figsize=(10.5, 6.0))
                    ax = plt.gca()
                    ax.set_prop_cycle(_blue_line_cycler(n=len(top_cols)))
                    for col in top_cols:
                        label = col.replace(prefix, "")
                        ax.plot(eval_df.index, eval_df[col].values, label=label, linewidth=1.4, alpha=0.95)
                    ax.set_title(f"Rolling {win} bars — {method.upper()} Weights vs {tgt}\n{args.start} → {args.end}")
                    ax.set_ylabel("Weight")
                    ax.set_xlabel("")
                    ax.set_ylim(0, 1.05)
                    ax.legend(title="Peer", ncols=3, frameon=False, loc="upper left")
                    ax.xaxis.set_major_locator(mdates.AutoDateLocator(minticks=5, maxticks=8))
                    ax.xaxis.set_major_formatter(mdates.ConciseDateFormatter(ax.xaxis.get_major_locator()))
                    plt.setp(ax.get_xticklabels(), rotation=0, ha="center")

                    out = plots_dir / f"rolling_surface_weights_{method}_{tgt}.png"
                    _save(out, f"timeframe={timeframe}, tol={tolerance}")

                if args.save_csv:
                    eval_df.to_csv(plots_dir / f"rolling_surface_eval_{tgt}.csv")
        except Exception as e:
            print(f"[WARN] Rolling surface weights failed: {e}")

    # ---------- Slides 12–13 pooled XGB importances ----------
    if not args.skip_pooled:
        try:
            start_ts = pd.Timestamp(args.start, tz="UTC")
            end_ts = pd.Timestamp(args.end, tz="UTC")
            pooled = build_pooled_iv_return_dataset_time_safe(
                tickers=args.tickers,
                start=start_ts,
                end=end_ts,
                forward_steps=forward_steps,
                tolerance=tolerance,
                db_path=db_path,
            )
            print(f"Pooled dataset: {len(pooled):,} rows, {pooled.shape[1]} columns")

            # Slide 12: levels
            try:
                _, rmse_lvl, agg_lvl = _train_and_importances(
                    pooled.copy(), "iv_clip", args.tickers, test_frac=args.test_frac
                )
                print(f"Levels RMSE: {rmse_lvl:.6f}")
                _plot_importance_bars(
                    agg_lvl,
                    "Slide 12: Historical IV Level — Per-Ticker Importance (gain)",
                    plots_dir / "slide12_importance_levels.png",
                    args.start,
                    args.end,
                    note=f"timeframe={timeframe}",
                )
                if args.save_csv and not agg_lvl.empty:
                    agg_lvl.to_csv(plots_dir / "slide12_importance_levels.csv", index=False)
            except Exception as e:
                print(f"[WARN] Slide 12 training/plot failed: {e}")

            # Slide 13: returns
            try:
                _, rmse_ret, agg_ret = _train_and_importances(
                    pooled.copy(), "iv_ret_fwd", args.tickers, test_frac=args.test_frac
                )
                print(f"Returns RMSE: {rmse_ret:.6f}")
                _plot_importance_bars(
                    agg_ret,
                    "Slide 13: Historical IV Return — Per-Ticker Importance (gain)",
                    plots_dir / "slide13_importance_returns.png",
                    args.start,
                    args.end,
                    note=f"timeframe={timeframe}",
                )
                if args.save_csv and not agg_ret.empty:
                    agg_ret.to_csv(plots_dir / "slide13_importance_returns.csv", index=False)
            except Exception as e:
                print(f"[WARN] Slide 13 training/plot failed: {e}")

        except Exception as e:
            print(f"[WARN] Building pooled dataset failed: {e}")

    # Export evaluation tables (feature importance, permutation, SHAP)
    eval_paths: list[Path] = []
    if getattr(args, "eval_files", None):
        eval_paths.extend([Path(p) for p in args.eval_files])
    if getattr(args, "eval_dir", None):
        d = Path(args.eval_dir)
        if d.exists():
            eval_paths.extend(sorted(d.glob("*_evaluation.json")))
    if eval_paths:
        _export_eval_tables(eval_paths, plots_dir)

    # Surface model importances (if provided)
    if getattr(args, "surface_models", None):
        for mp in args.surface_models:
            try:
                model_path = Path(mp)
                imp = _load_xgb_gain_importance(model_path)
                if imp.empty:
                    print(f"[WARN] No gain importances in {model_path}")
                    continue
                # Save raw table
                imp.to_csv(plots_dir / f"surface_importances_{model_path.stem}.csv", index=False)
                # Top-N bar
                topn = int(getattr(args, "surface_top_n", 20))
                top = imp.head(topn)
                plt.figure(figsize=(9.5, 5.0))
                ax = plt.gca()
                ax.bar(top["feature"], top["gain"], color=plt.cm.Blues(0.6))
                ax.set_title(f"Surface Model Feature Gain (Top {topn})\n{model_path.name}")
                ax.set_ylabel("Gain")
                ax.set_xlabel("")
                plt.xticks(rotation=90)
                _save(plots_dir / f"surface_importances_top{topn}_{model_path.stem}.png")
                # KxT heatmap
                _plot_surface_importance_heatmap(
                    imp,
                    plots_dir / f"surface_importances_grid_{model_path.stem}.png",
                    title=f"Surface Model Gain Heatmap (K×T)\n{model_path.name}",
                )
            except Exception as e:
                print(f"[WARN] Surface model importance failed for {mp}: {e}")

    # Average surface per ticker (over the selected window)
    if getattr(args, "plot_surfaces", False):
        try:
            feats, _ = build_features_and_weights(
                tickers=args.tickers,
                start=args.start,
                end=args.end,
                db_path=db_path,
                k_bins=int(getattr(args, "surface_k_bins", 10)),
                t_bins=int(getattr(args, "surface_t_bins", 10)),
                agg=str(getattr(args, "surface_agg", "median")),
                target=None,
            )
            if feats is not None and not feats.empty:
                # parse K and T indices
                kt = [c for c in feats.columns if c.startswith("K") and "_T" in c]
                # infer dims
                max_k = 0
                max_t = 0
                import re
                for c in kt:
                    m = re.match(r"^K(\d+)_T(\d+)$", c)
                    if m:
                        max_k = max(max_k, int(m.group(1)))
                        max_t = max(max_t, int(m.group(2)))
                for ticker in feats.index:
                    row = feats.loc[ticker]
                    data = {}
                    for c in kt:
                        m = re.match(r"^K(\d+)_T(\d+)$", c)
                        if not m:
                            continue
                        i = int(m.group(1)); j = int(m.group(2))
                        data[(j, i)] = float(row[c])
                    # build grid
                    grid = np.full((max_t + 1, max_k + 1), np.nan)
                    for (j, i), val in data.items():
                        grid[j, i] = val
                    plt.figure(figsize=(9.0, 6.6))
                    ax = sns.heatmap(
                        pd.DataFrame(grid),
                        cmap=_blue_seq_cmap(),
                        cbar_kws={"label": "IV level"},
                        linewidths=0.4,
                        linecolor="white",
                        square=False,
                    )
                    ax.set_title(f"Average IV Surface (K×T) — {ticker}\n{args.start} to {args.end}")
                    ax.set_xlabel("Moneyness bin K")
                    ax.set_ylabel("Maturity bin T")
                    _save(plots_dir / f"avg_surface_{ticker}.png")
        except Exception as e:
            print(f"[WARN] Average surface plotting failed: {e}")


def parse_args() -> argparse.Namespace:
    p = argparse.ArgumentParser(description="Generate plots for Slides 10–13 (1h/1m-aware)")
    p.add_argument(
        "--tickers",
        nargs="+",
        default=["QBTS", "IONQ", "RGTI", "QUBT"],
        help="Tickers to include",
    )
    p.add_argument("--start", default="2025-06-02")
    p.add_argument("--end", default="2025-08-06")
    p.add_argument("--db", default=None, help="Path to SQLite DB (overrides IV_DB_PATH)")
    p.add_argument("--timeframe", choices=["1h", "1m"], default="1m", help="Data timeframe to set sensible defaults")
    p.add_argument("--plots-dir", default="plots")
    p.add_argument("--export-dpi", type=int, default=300, help="Export DPI for saved figures")
    p.add_argument("--export-formats", default="png", help="Comma-separated formats (e.g., 'png,svg')")
    p.add_argument("--transparent", action="store_true", help="Transparent background for exports")
<<<<<<< HEAD
    # Surface correlation/weights options
    p.add_argument("--surface-weights-target", default=None, help="Ticker to compute surface-based weights for")
    p.add_argument("--surface-k-bins", type=int, default=10, help="Surface moneyness grid bins")
    p.add_argument("--surface-t-bins", type=int, default=10, help="Surface maturity grid bins")
    p.add_argument("--surface-agg", choices=["median", "mean"], default="median")
=======
    p.add_argument(
        "--surface-agg",
        choices=["median", "mean"],
        default="median",
        help="Aggregate IV across surface per timestamp (median or mean)",
    )
    p.add_argument(
        "--surface-mode",
        choices=["atm", "full"],
        default="atm",
        help="Use ATM-by-expiry only (atm) or full surface (all strikes+expiries)",
    )
    p.add_argument(
        "--surface-weights-target",
        default=None,
        help="Ticker to visualize rolling peer weights for surface reconstruction",
    )
    p.add_argument(
        "--surface-weights-method",
        choices=["corr", "pca", "pcareg"],
        default="corr",
        help="Weighting method to visualize (corr, pca, pcareg)",
    )
    p.add_argument(
        "--surface-weights-topk",
        type=int,
        default=5,
        help="Top-k peers by average weight to plot",
    )
>>>>>>> 95292c4c
    p.add_argument("--skip-regression", action="store_true", help="Skip baseline regression outputs")
    p.add_argument("--skip-pca", action="store_true", help="Skip baseline PCA outputs")
    p.add_argument(
        "--rolling-target",
        default=None,
        help="Ticker for rolling correlation line plot (omit to skip)",
    )
    p.add_argument(
        "--rolling-window",
        type=int,
        default=None,
        help="Rolling window size in bars (auto: 390 for 1h, 23400 for 1m)",
    )
    p.add_argument("--skip-pooled", action="store_true", help="Skip pooled XGB analysis")
    p.add_argument("--forward-steps", type=int, default=15)
    p.add_argument("--tolerance", default="2s")
    p.add_argument("--test-frac", type=float, default=0.2)
    p.add_argument("--save-csv", action="store_true", help="Also save CSVs of outputs")
    p.add_argument("--eval-files", nargs="*", help="Evaluation JSON file(s) to export tables from")
    p.add_argument("--eval-dir", default="outputs/evaluations", help="Directory to scan for *_evaluation.json")
    # Surface model importances
    p.add_argument("--surface-models", nargs="*", help="Path(s) to surface-trained model JSON files")
    p.add_argument("--surface-top-n", type=int, default=20, help="Top-N features for bar chart")
    # Average surface plots per ticker
    p.add_argument("--plot-surfaces", action="store_true", help="Plot average (K×T) surface per ticker")
    return p.parse_args()


if __name__ == "__main__":
    run(parse_args())<|MERGE_RESOLUTION|>--- conflicted
+++ resolved
@@ -1097,13 +1097,6 @@
     p.add_argument("--export-dpi", type=int, default=300, help="Export DPI for saved figures")
     p.add_argument("--export-formats", default="png", help="Comma-separated formats (e.g., 'png,svg')")
     p.add_argument("--transparent", action="store_true", help="Transparent background for exports")
-<<<<<<< HEAD
-    # Surface correlation/weights options
-    p.add_argument("--surface-weights-target", default=None, help="Ticker to compute surface-based weights for")
-    p.add_argument("--surface-k-bins", type=int, default=10, help="Surface moneyness grid bins")
-    p.add_argument("--surface-t-bins", type=int, default=10, help="Surface maturity grid bins")
-    p.add_argument("--surface-agg", choices=["median", "mean"], default="median")
-=======
     p.add_argument(
         "--surface-agg",
         choices=["median", "mean"],
@@ -1133,7 +1126,6 @@
         default=5,
         help="Top-k peers by average weight to plot",
     )
->>>>>>> 95292c4c
     p.add_argument("--skip-regression", action="store_true", help="Skip baseline regression outputs")
     p.add_argument("--skip-pca", action="store_true", help="Skip baseline PCA outputs")
     p.add_argument(
