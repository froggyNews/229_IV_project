

import json
import os
from dataclasses import dataclass, field
from pathlib import Path
from typing import Optional, Sequence, Dict, Any, Tuple

import numpy as np
import pandas as pd
import xgboost as xgb
from sklearn.metrics import mean_squared_error, r2_score

# Optional environment loading
try:
    from dotenv import load_dotenv
    load_dotenv()
except:
    pass

# Import centralized functions
from feature_engineering import (
    build_pooled_iv_return_dataset_time_safe,
    build_target_peer_dataset,
)
from data_loader_coordinator import load_cores_with_auto_fetch
from train_peer_effects import run_multi_target_analysis
from model_evaluation import evaluate_pooled_model

@dataclass
class RunConfig:
    """Simplified configuration with sensible defaults."""
    # Core data settings
    tickers: Sequence[str] = field(default_factory=list)
    start: str = "2025-01-02"
    end: str = "2025-01-15"
    db_path: Path = Path(os.getenv("IV_DB_PATH", "data/iv_data_1m.db"))
    
    # Model settings
    forward_steps: int = 15
    test_frac: float = 0.2
    tolerance: str = "2s"

    # Output settings
    timestamp: str = field(default_factory=lambda: pd.Timestamp.now(tz="UTC").strftime("%Y%m%d_%H%M%S"))
    output_dir: Path = Path("outputs")

    # Optional settings
    xgb_params: Optional[Dict[str, Any]] = None
    peer_targets: Sequence[str] = field(default_factory=list)
    peer_target_kinds: Sequence[str] = field(default_factory=lambda: ["iv_ret"])
    drop_zero_iv_ret: bool = False


def get_default_xgb_params() -> Dict[str, Any]:
    """Get default XGBoost parameters."""
    return {
        "objective": "reg:squarederror",
        "n_estimators": 350,
        "learning_rate": 0.05,
        "max_depth": 6,
        "subsample": 0.9,
        "colsample_bytree": 0.9,
        "random_state": 42,
        "n_jobs": -1,
        "tree_method": "hist",
    }


def train_model(data: pd.DataFrame, target: str, test_frac: float, 
                drop_cols: Sequence[str] = None, params: Dict = None) -> Tuple[xgb.XGBRegressor, Dict[str, Any]]:
    """Train XGBoost model and return model + metrics."""
    
    if target not in data.columns:
        raise KeyError(f"Target '{target}' not found in data")
    
    # Prepare data - exclude datetime and non-numeric columns
    drop_cols = list(drop_cols or [])
    
    # Always exclude datetime columns and other non-feature columns
    exclude_cols = [target] + drop_cols + ["ts_event", "expiry_date", "symbol"]
    
    # Get numeric columns only
    feature_cols = []
    for col in data.columns:
        if col not in exclude_cols:
            # Check if column can be converted to numeric
            try:
                pd.to_numeric(data[col], errors='raise')
                feature_cols.append(col)
            except (ValueError, TypeError):
                print(f"Excluding non-numeric column: {col}")
                continue
    
    if not feature_cols:
        raise ValueError("No valid feature columns found")
    
    print(f"Using {len(feature_cols)} features for training")
    
    X = data[feature_cols].astype(float)
    y = data[target].astype(float).values
    
    # Train/test split
    n = len(X)
    split_idx = int(n * (1 - test_frac))
    X_train, X_test = X.iloc[:split_idx], X.iloc[split_idx:]
    y_train, y_test = y[:split_idx], y[split_idx:]
    
    # Train model
    model_params = params or get_default_xgb_params()
    model = xgb.XGBRegressor(**model_params)
    model.fit(X_train, y_train)
    
    # Evaluate
    y_pred = model.predict(X_test)
    metrics = {
        "rmse": float(np.sqrt(mean_squared_error(y_test, y_pred))),
        "r2": float(r2_score(y_test, y_pred)),
        "n_train": len(X_train),
        "n_test": len(X_test),
        "features": feature_cols
    }
    
    return model, metrics


def train_pooled_models(cfg: RunConfig) -> Dict[str, Any]:
    """Train pooled models for all targets."""
    
    print(f"Loading data for tickers: {cfg.tickers}")
    
    # Use coordinator for clean data loading
    cores = load_cores_with_auto_fetch(
        tickers=cfg.tickers,
        start=cfg.start,
        end=cfg.end,
        db_path=cfg.db_path,
        auto_fetch=True,
        drop_zero_iv_ret=cfg.drop_zero_iv_ret
    )
    
    # Build pooled dataset
    pooled = build_pooled_iv_return_dataset_time_safe(
        tickers=list(cores.keys()),
        start=cfg.start,
        end=cfg.end,
        forward_steps=cfg.forward_steps,
        tolerance=cfg.tolerance,
        db_path=cfg.db_path,
        cores=cores
    )
    
    if pooled.empty:
        raise ValueError("Pooled dataset is empty")
    
    print(f"Pooled dataset: {len(pooled):,} rows, {pooled.shape[1]} columns")
    
    # Train models for different targets
    results = {}
    models = {}
    
    # IV return model
    if "iv_ret_fwd" in pooled.columns:
        print("Training IV return model...")
        model, metrics = train_model(
            pooled, "iv_ret_fwd", cfg.test_frac, 
            drop_cols=["iv_ret_fwd_abs"], params=cfg.xgb_params
        )
        results["iv_ret_fwd"] = metrics
        models["iv_ret_fwd"] = model
    
    # Absolute IV return model  
    if "iv_ret_fwd_abs" in pooled.columns:
        print("Training absolute IV return model...")
        model, metrics = train_model(
            pooled, "iv_ret_fwd_abs", cfg.test_frac,
            drop_cols=["iv_ret_fwd"], params=cfg.xgb_params
        )
        results["iv_ret_fwd_abs"] = metrics
        models["iv_ret_fwd_abs"] = model
    
    # IV level model
    if "iv_clip" in pooled.columns:
        print("Training IV level model...")
        model, metrics = train_model(
            pooled, "iv_clip", cfg.test_frac,
            drop_cols=["iv_ret_fwd", "iv_ret_fwd_abs"], params=cfg.xgb_params
        )
        results["iv_clip"] = metrics  
        models["iv_clip"] = model
    
    return {"metrics": results, "models": models, "cores": cores}


def train_peer_effects(cfg: RunConfig, cores: Dict[str, pd.DataFrame]) -> Dict[str, Any]:
    """Train peer effects models using updated train_peer_effects module."""
    
    if not cfg.peer_targets:
        return {}
    
    print(f"\n=== Peer Effects Analysis ===") 
    print(f"Analyzing {len(cfg.peer_target_kinds)} targets: {cfg.peer_targets}")
    
    all_results = {}

    for target_kind in cfg.peer_target_kinds:
        print(f"\nAnalyzing target kind: {target_kind}")

        # Use the updated run_multi_target_analysis function
        results = run_multi_target_analysis(
            targets=cfg.peer_targets,
            tickers=list(cfg.tickers),  # Use all configured tickers
            start=cfg.start,
            end=cfg.end,
            cores=cores,
            target_kind=target_kind,
            forward_steps=cfg.forward_steps,
            test_frac=cfg.test_frac,
            tolerance=cfg.tolerance,
            db_path=cfg.db_path,
            include_self_lag=True,
            exclude_contemporaneous=True,
            save_details=True  # Don't save individual files, we'll aggregate
        )

        # Store results by target_kind
        for target, result in results.items():
            key = f"{target}_{target_kind}"
            all_results[key] = result

    return all_results


<<<<<<< HEAD
def save_results(cfg: RunConfig, pooled_results: Dict, peer_results: Dict) -> Path:
    cfg.output_dir.mkdir(parents=True, exist_ok=True)

=======
def save_results(
    cfg: RunConfig,
    pooled_results: Dict,
    peer_results: Dict,
    eval_results: Dict,
) -> Path:
    """Save all results to JSON file."""

    # Create output directory
    cfg.output_dir.mkdir(parents=True, exist_ok=True)

    # Prepare metrics (exclude models from JSON)
>>>>>>> 6b0f034a
    output = {
        "config": {
            "tickers": list(cfg.tickers),
            "start": cfg.start,
            "end": cfg.end,
            "forward_steps": cfg.forward_steps,
            "test_frac": cfg.test_frac,
            "timestamp": cfg.timestamp,
        },
        "pooled_models": pooled_results.get("metrics", {}),
<<<<<<< HEAD
        # analyzer returns "performance", not "metrics"
        "peer_effects": {k: (v.get("performance", {}) if isinstance(v, dict) else {}) 
                         for k, v in peer_results.items()},
    }

    metrics_path = cfg.output_dir / f"metrics_{cfg.timestamp}.json"
    with open(metrics_path, "w") as f:
        json.dump(output, f, indent=2)
=======
        "peer_effects": peer_results,
        "evaluation": eval_results,
    }

    # Save metrics
    metrics_path = cfg.output_dir / f"metrics_{cfg.timestamp}.json"
    with open(metrics_path, "w") as f:
        json.dump(output, f, indent=2)

>>>>>>> 6b0f034a
    print(f"Results saved to: {metrics_path}")
    return metrics_path



def save_models(cfg: RunConfig, pooled_results: Dict, peer_results: Dict) -> Dict[str, Path]:
    """Save trained models to disk."""
    
    models_dir = cfg.output_dir / "models"
    models_dir.mkdir(parents=True, exist_ok=True)
    
    saved_paths = {}
    
    # Save pooled models
    for name, model in pooled_results.get("models", {}).items():
        path = models_dir / f"pooled_{name}_{cfg.timestamp}.json"
        model.save_model(str(path))
        saved_paths[f"pooled_{name}"] = path
        print(f"Saved pooled model: {path}")
    
    # Note: The updated train_peer_effects module focuses on analysis rather than model persistence
    # Peer effects models are not saved in the updated version as they are used for analysis only
    
    return saved_paths


def run_pipeline(cfg: RunConfig) -> Dict[str, Any]:
    """Run complete training pipeline."""
    
    if not cfg.tickers:
        raise ValueError("No tickers specified")
    
    print(f"Starting pipeline with {len(cfg.tickers)} tickers")
    print(f"Date range: {cfg.start} to {cfg.end}")
    
    # Train pooled models
    pooled_results = train_pooled_models(cfg)
    
    # Train peer effects models
    peer_results = train_peer_effects(cfg, pooled_results["cores"])

    # Save models first so evaluation can load them
    model_paths = save_models(cfg, pooled_results, peer_results)

    # Evaluate each saved pooled model
    eval_results = {}
    for name, path in model_paths.items():
        eval_results[name] = evaluate_pooled_model(
            model_path=path,
            tickers=list(cfg.tickers),
            start=cfg.start,
            end=cfg.end,
            test_frac=cfg.test_frac,
            forward_steps=cfg.forward_steps,
            tolerance=cfg.tolerance,
            db_path=cfg.db_path,
            metrics_dir=cfg.output_dir,
            outputs_prefix=f"{path.stem}_eval",
            save_predictions=False,
        )

    # Save aggregated results including evaluation
    metrics_path = save_results(cfg, pooled_results, peer_results, eval_results)

    return {
        "pooled_results": pooled_results,
        "peer_results": peer_results,
        "evaluation": eval_results,
        "metrics_path": metrics_path,
        "model_paths": model_paths,
    }


# Example usage
if __name__ == "__main__":
    
    # Simple configuration
    config = RunConfig(
        tickers=["QUBT", "QBTS", "RGTI", "IONQ"],
        start="2025-08-02",
        end="2025-08-06",
        forward_steps=15,
        test_frac=0.2,
        peer_targets=["QUBT", "QBTS", "RGTI", "IONQ"],  # Subset for peer effects
        peer_target_kinds=["iv_ret", "iv_ret_fwd", "iv_ret_fwd_abs", "iv"],  # Both return and level
        drop_zero_iv_ret=True,
    )
    
    # Run pipeline
    try:
        results = run_pipeline(config)
        print("\nPipeline completed successfully!")
        print(f"Models trained: {len(results['model_paths'])}")
        
    except Exception as e:
        print(f"Pipeline failed: {e}")
        raise<|MERGE_RESOLUTION|>--- conflicted
+++ resolved
@@ -231,11 +231,6 @@
     return all_results
 
 
-<<<<<<< HEAD
-def save_results(cfg: RunConfig, pooled_results: Dict, peer_results: Dict) -> Path:
-    cfg.output_dir.mkdir(parents=True, exist_ok=True)
-
-=======
 def save_results(
     cfg: RunConfig,
     pooled_results: Dict,
@@ -248,7 +243,7 @@
     cfg.output_dir.mkdir(parents=True, exist_ok=True)
 
     # Prepare metrics (exclude models from JSON)
->>>>>>> 6b0f034a
+
     output = {
         "config": {
             "tickers": list(cfg.tickers),
@@ -257,18 +252,15 @@
             "forward_steps": cfg.forward_steps,
             "test_frac": cfg.test_frac,
             "timestamp": cfg.timestamp,
+            "db_path": str(cfg.db_path),
+            "output_dir": str(cfg.output_dir),
+            "xgb_params": cfg.xgb_params if cfg.xgb_params is not None else get_default_xgb_params(),
+            "peer_targets": list(cfg.peer_targets),
+            "peer_target_kinds": list(cfg.peer_target_kinds),
+            "tolerance": cfg.tolerance,
+            "drop_zero_iv_ret": cfg.drop_zero_iv_ret,
         },
         "pooled_models": pooled_results.get("metrics", {}),
-<<<<<<< HEAD
-        # analyzer returns "performance", not "metrics"
-        "peer_effects": {k: (v.get("performance", {}) if isinstance(v, dict) else {}) 
-                         for k, v in peer_results.items()},
-    }
-
-    metrics_path = cfg.output_dir / f"metrics_{cfg.timestamp}.json"
-    with open(metrics_path, "w") as f:
-        json.dump(output, f, indent=2)
-=======
         "peer_effects": peer_results,
         "evaluation": eval_results,
     }
@@ -278,7 +270,6 @@
     with open(metrics_path, "w") as f:
         json.dump(output, f, indent=2)
 
->>>>>>> 6b0f034a
     print(f"Results saved to: {metrics_path}")
     return metrics_path
 
