--- conflicted
+++ resolved
@@ -144,7 +144,6 @@
     perm_sample: int | None = 5000,
     db_path: str | Path = Path("data/iv_data_1m.db"),
     target_col: str | None = None,               # <-- NEW
-<<<<<<< HEAD
     save_report: bool = True,
 ) -> dict:
     """Evaluate a saved model and optionally write a single JSON report.
@@ -157,17 +156,7 @@
     metrics_dir_path = Path(metrics_dir) if metrics_dir is not None else None
     if save_report and metrics_dir_path is not None:
         metrics_dir_path.mkdir(parents=True, exist_ok=True)
-=======
-) -> None:
-    """Evaluate a saved model and write a single JSON report.
-
-    The report consolidates metrics, feature importances, optional
-    permutation importances, SHAP summaries and predictions into one file
-    under ``metrics_dir`` with ``outputs_prefix``.
-    """
-    metrics_dir = Path(metrics_dir)
-    metrics_dir.mkdir(parents=True, exist_ok=True)
->>>>>>> 52f9f5d2
+
 
     start_ts = pd.Timestamp(start, tz="UTC")
     end_ts = pd.Timestamp(end, tz="UTC")
@@ -293,8 +282,6 @@
     }
     if save_predictions:
         evaluation["predictions"] = preds_df.to_dict(orient="records")
-
-<<<<<<< HEAD
     if save_report and metrics_dir_path is not None:
         eval_path = metrics_dir_path / f"{outputs_prefix}_evaluation.json"
         with open(eval_path, "w", encoding="utf-8") as f:
@@ -303,13 +290,6 @@
         evaluation["eval_path"] = str(eval_path)
 
     return evaluation
-=======
-    eval_path = metrics_dir / f"{outputs_prefix}_evaluation.json"
-    with open(eval_path, "w", encoding="utf-8") as f:
-        json.dump(evaluation, f, indent=2)
-
-    print(f"[SAVED] {eval_path}")
->>>>>>> 52f9f5d2
 
 
 # -----------------------------
